--- conflicted
+++ resolved
@@ -10,21 +10,12 @@
 public class OutspeedSDK: ObservableObject {
     public static let version: String = "0.0.2"
     public init() {
-<<<<<<< HEAD
         // #if os(iOS)
         // // Prevent usage on iOS versions newer than 18.3.1
         // if #available(iOS 18.4, *) {
         //     fatalError("This build is not intended for iOS versions after 18.3.1")
         // }
         // #endif
-=======
-        #if os(iOS)
-            // Prevent usage on iOS versions newer than 18.3.1
-            if #available(iOS 18.4, *) {
-                fatalError("This build is not intended for iOS versions after 18.3.1")
-            }
-        #endif
->>>>>>> 0030bb03
     }
 
     public enum Role: String {
@@ -323,31 +314,19 @@
         ///   - clientTools: Client tools callbacks (optional)
         ///   - apiKey: API key for the conversation
         /// - Returns: A started `Conversation` instance
-<<<<<<< HEAD
-        public static func startSession(config: SessionConfig, callbacks: Callbacks = Callbacks(), apiKey: String?, provider: Provider = .outspeed) async throws -> Conversation {
-            // Step 2: Create the WebSocket connection
-            // #if os(iOS)
-            // // Prevent usage on iOS versions newer than 18.3.1
-            // if #available(iOS 18.4, *) {
-            //     print("OutspeedSwift build is not intended for iOS versions after 18.3.1")
-            //     fatalError("OutspeedSwift build is not intended for iOS versions after 18.3.1")
-            // }
-            // #endif
-=======
         public static func startSession(
             config: SessionConfig,
             callbacks: Callbacks = Callbacks(),
             apiKey: String?,
             provider: Provider = .outspeed
         ) async throws -> Conversation {
-            #if os(iOS)
-                // Prevent usage on iOS versions newer than 18.3.1
-                if #available(iOS 18.4, *) {
-                    print("OutspeedSwift build is not intended for iOS versions after 18.3.1")
-                    fatalError("OutspeedSwift build is not intended for iOS versions after 18.3.1")
-                }
-            #endif
->>>>>>> 0030bb03
+            // #if os(iOS)
+            //     // Prevent usage on iOS versions newer than 18.3.1
+            //     if #available(iOS 18.4, *) {
+            //         print("OutspeedSwift build is not intended for iOS versions after 18.3.1")
+            //         fatalError("OutspeedSwift build is not intended for iOS versions after 18.3.1")
+            //     }
+            // #endif
 
             let connection = WebRTCManager()
 
